﻿using System;
using System.Collections;
using System.Collections.Generic;
using System.Linq;
using System.Net;
using System.Runtime.Serialization;
using System.Text;
using System.Text.RegularExpressions;

namespace NetTools
{
    [Serializable]
    public class IPAddressRange : ISerializable, IEnumerable<IPAddress>
    {
		// Pattern 1. CIDR range: "192.168.0.0/24", "fe80::/10"
		private static Regex m1_regex = new Regex(@"^(?<adr>[\da-f\.:]+)/(?<maskLen>\d+)$", RegexOptions.IgnoreCase | RegexOptions.Compiled);

		// Pattern 2. Uni address: "127.0.0.1", ":;1"
		private static Regex m2_regex = new Regex(@"^(?<adr>[\da-f\.:]+)$", RegexOptions.IgnoreCase | RegexOptions.Compiled);

		// Pattern 3. Begin end range: "169.258.0.0-169.258.0.255"
		private static Regex m3_regex = new Regex(@"^(?<begin>[\da-f\.:]+)[\-–](?<end>[\da-f\.:]+)$", RegexOptions.IgnoreCase | RegexOptions.Compiled);

		// Pattern 4. Bit mask range: "192.168.0.0/255.255.255.0"
		private static Regex m4_regex = new Regex(@"^(?<adr>[\da-f\.:]+)/(?<bitmask>[\da-f\.:]+)$", RegexOptions.IgnoreCase | RegexOptions.Compiled);


        public IPAddress Begin { get; set; }

        public IPAddress End { get; set; }

        /// <summary>
        /// Creates an empty range object, equivalent to "0.0.0.0/0".
        /// </summary>
        public IPAddressRange() : this(new IPAddress(0L)) { }

        /// <summary>
        /// Creates a new range with the same start/end address (range of one)
        /// </summary>
        /// <param name="singleAddress"></param>
        public IPAddressRange(IPAddress singleAddress)
        {
            Begin = End = singleAddress;
        }

        /// <summary>
        /// Create a new range from a begin and end address.
        /// Throws an exception if Begin comes after End, or the
        /// addresses are not in the same family.
        /// </summary>
        public IPAddressRange(IPAddress begin, IPAddress end)
        {
<<<<<<< HEAD
            // remove all spaces.
            ipRangeString = ipRangeString.Replace(" ", String.Empty);

            // Pattern 1. CIDR range: "192.168.0.0/24", "fe80::/10"
			var m1 = m1_regex.Match(ipRangeString);
            if (m1.Success)
            {
                var baseAdrBytes = IPAddress.Parse(m1.Groups["adr"].Value).GetAddressBytes();
                var maskLen = int.Parse(m1.Groups["maskLen"].Value);
                if (baseAdrBytes.Length * 8 < maskLen) throw new FormatException();
                var maskBytes = Bits.GetBitMask(baseAdrBytes.Length, maskLen);
                baseAdrBytes = Bits.And(baseAdrBytes, maskBytes);
                this.Begin = new IPAddress(baseAdrBytes);
                this.End = new IPAddress(Bits.Or(baseAdrBytes, Bits.Not(maskBytes)));
                return;
            }

            // Pattern 2. Uni address: "127.0.0.1", ":;1"
			var m2 = m2_regex.Match(ipRangeString);
            if (m2.Success)
            {
                this.Begin = this.End = IPAddress.Parse(ipRangeString);
                return;
            }

            // Pattern 3. Begin end range: "169.258.0.0-169.258.0.255"
			var m3 = m3_regex.Match(ipRangeString);
            if (m3.Success)
            {
                this.Begin = IPAddress.Parse(m3.Groups["begin"].Value);
                this.End = IPAddress.Parse(m3.Groups["end"].Value);
                return;
            }

            // Pattern 4. Bit mask range: "192.168.0.0/255.255.255.0"
			var m4 = m4_regex.Match(ipRangeString);
            if (m4.Success)
            {
                var baseAdrBytes = IPAddress.Parse(m4.Groups["adr"].Value).GetAddressBytes();
                var maskBytes = IPAddress.Parse(m4.Groups["bitmask"].Value).GetAddressBytes();
                baseAdrBytes = Bits.And(baseAdrBytes, maskBytes);
                this.Begin = new IPAddress(baseAdrBytes);
                this.End = new IPAddress(Bits.Or(baseAdrBytes, Bits.Not(maskBytes)));
                return;
            }
=======
            Begin = begin;
            End = end;

            if (Begin.AddressFamily != End.AddressFamily) throw new ArgumentException("Elements must be of the same address family", "beginEnd");

            var beginBytes = Begin.GetAddressBytes();
            var endBytes = End.GetAddressBytes();
            if (!Bits.LE(endBytes, beginBytes)) throw new ArgumentException("Begin must be smaller than the End", "beginEnd");
        }


        /// <summary>
        /// Creates a range from a base address and mask bits.
        /// This can also be used with <see cref="SubnetMaskLength"/> to create a
        /// range based on a subnet mask.
        /// </summary>
        /// <param name="baseAddress"></param>
        /// <param name="maskLength"></param>
        public IPAddressRange(IPAddress baseAddress, int maskLength)
        {
            var baseAdrBytes = baseAddress.GetAddressBytes();
            if (baseAdrBytes.Length * 8 < maskLength) throw new FormatException();
            var maskBytes = Bits.GetBitMask(baseAdrBytes.Length, maskLength);
            baseAdrBytes = Bits.And(baseAdrBytes, maskBytes);
            
            Begin = new IPAddress(baseAdrBytes);
            End = new IPAddress(Bits.Or(baseAdrBytes, Bits.Not(maskBytes)));
        }
>>>>>>> e0e276e5

        [Obsolete("Use IPAddressRange.Parse static method instead.")]
        public IPAddressRange(string ipRangeString)
        {
            var parsed = Parse(ipRangeString);
            Begin = parsed.Begin;
            End = parsed.End;
        }

        protected IPAddressRange(SerializationInfo info, StreamingContext context)
        {
            var names = new List<string>();
            foreach (var item in info) names.Add(item.Name);
            
            Func<string,IPAddress> deserialize = (name) => names.Contains(name) ? 
                IPAddress.Parse(info.GetValue(name, typeof(object)).ToString()) : 
                new IPAddress(0L);

            this.Begin = deserialize("Begin");
            this.End = deserialize("End");
        }

        public bool Contains(IPAddress ipaddress)
        {
            if (ipaddress.AddressFamily != this.Begin.AddressFamily) return false;
            var adrBytes = ipaddress.GetAddressBytes();
            return Bits.GE(this.Begin.GetAddressBytes(), adrBytes) && Bits.LE(this.End.GetAddressBytes(), adrBytes);
        }

        public bool Contains(IPAddressRange range)
        {
            if (this.Begin.AddressFamily != range.Begin.AddressFamily) return false;

            return 
                Bits.GE(this.Begin.GetAddressBytes(), range.Begin.GetAddressBytes()) &&
                Bits.LE(this.End.GetAddressBytes(), range.End.GetAddressBytes());

            throw new NotImplementedException();
        }

        public void GetObjectData(SerializationInfo info, StreamingContext context)
        {
            info.AddValue("Begin", this.Begin != null ? this.Begin.ToString() : "");
            info.AddValue("End", this.End != null ? this.End.ToString() : "");
        }


        protected static string ParseRegex =
            @"^\s*(?:" +
            @"(?<cidrBase>[\da-f\.:]+)\s*/\s*(?<cidrMask>\d+)" +                    // Pattern 1. CIDR range: "192.168.0.0/24", "fe80::/10"
            @"|(?<singleAddr>[\da-f\.:]+)" +                                        // Pattern 2. Uni address: "127.0.0.1", ":;1"
            @"|(?<begin>[\da-f\.:]+)\s*[\-–]\s*(?<end>[\da-f\.:]+)" +               // Pattern 3. Begin end range: "169.258.0.0-169.258.0.255"
            @"|(?<bitmaskAddr>[\da-f\.:]+)\s*/\s*(?<bitmaskMask>[\da-f\.:]+)" +     // Pattern 4. Bit mask range: "192.168.0.0/255.255.255.0"
            @")\s*$";

        /// <summary>
        /// Parse an IP Adddress range from a string. Accepts CIDR ranges like "192.168.0.0/24", "fe80::/10",
        /// single IPs, Begin-end ranges like "169.258.0.0-169.258.0.255" or bitmask ranges like
        /// "192.168.0.0/255.255.255.0".
        /// </summary>
        /// <param name="ipRangeString"></param>
        /// <returns></returns>
        public static IPAddressRange Parse(string ipRangeString)
        {
            var match = Regex.Match(ipRangeString, ParseRegex, RegexOptions.IgnoreCase);
            if (match.Success)
            {
                if (!string.IsNullOrEmpty(match.Groups["cidrBase"].Value))
                    return new IPAddressRange(IPAddress.Parse(match.Groups["cidrBase"].Value), int.Parse(match.Groups["cidrMask"].Value));

                if (!string.IsNullOrEmpty(match.Groups["singleAddr"].Value))
                    return new IPAddressRange(IPAddress.Parse(match.Groups["singleAddr"].Value));

                if (!string.IsNullOrEmpty(match.Groups["begin"].Value))
                    return new IPAddressRange(
                        IPAddress.Parse(match.Groups["begin"].Value), 
                        IPAddress.Parse(match.Groups["end"].Value)
                    );


                if (!string.IsNullOrEmpty(match.Groups["bitmaskAddr"].Value))
                    return new IPAddressRange(
                        IPAddress.Parse(match.Groups["bitmaskAddr"].Value),
                        SubnetMaskLength(IPAddress.Parse(match.Groups["bitmaskMask"].Value)));
            }

            throw new FormatException("Unknown IP range string.");
        }

        public static bool TryParse(string ipRangeString, out IPAddressRange ipRange)
        {
            try
            {
                ipRange = IPAddressRange.Parse(ipRangeString);
                return true;
            }
            catch (Exception)
            {
                ipRange = null;
                return false;
            }
        }

        /// <summary>
        /// Takes a subnetmask (eg, "255.255.254.0") and returns the CIDR bit length of that
        /// address. Throws an exception if the passed address is not valid as a subnet mask.
        /// </summary>
        /// <param name="subnetMask">The subnet mask to use</param>
        /// <returns></returns>
        public static int SubnetMaskLength(IPAddress subnetMask)
        {
            var length = Bits.GetBitMaskLength(subnetMask.GetAddressBytes());
            if (length == null) throw new ArgumentException("Not a valid subnet mask", "subnetMask");
            return length.Value;
        }

        public IEnumerator<IPAddress> GetEnumerator()
        {
            var first = Begin.GetAddressBytes();
            var last = End.GetAddressBytes();
            for (var ip = first; Bits.GE(ip, last); ip = Bits.Increment(ip)) 
                yield return new IPAddress(ip);
        }

        IEnumerator IEnumerable.GetEnumerator()
        {
            return GetEnumerator();
        }

        /// <summary>
        /// Returns the range in the format "begin-end", or 
        /// as a single address if End is the same as Begin.
        /// </summary>
        /// <returns></returns>
        public override string ToString()
        {
            return Equals(Begin, End) ? Begin.ToString() : string.Format("{0}-{1}", Begin, End);
        }
    }
}<|MERGE_RESOLUTION|>--- conflicted
+++ resolved
@@ -4,7 +4,6 @@
 using System.Linq;
 using System.Net;
 using System.Runtime.Serialization;
-using System.Text;
 using System.Text.RegularExpressions;
 
 namespace NetTools
@@ -12,17 +11,17 @@
     [Serializable]
     public class IPAddressRange : ISerializable, IEnumerable<IPAddress>
     {
-		// Pattern 1. CIDR range: "192.168.0.0/24", "fe80::/10"
-		private static Regex m1_regex = new Regex(@"^(?<adr>[\da-f\.:]+)/(?<maskLen>\d+)$", RegexOptions.IgnoreCase | RegexOptions.Compiled);
-
-		// Pattern 2. Uni address: "127.0.0.1", ":;1"
-		private static Regex m2_regex = new Regex(@"^(?<adr>[\da-f\.:]+)$", RegexOptions.IgnoreCase | RegexOptions.Compiled);
-
-		// Pattern 3. Begin end range: "169.258.0.0-169.258.0.255"
-		private static Regex m3_regex = new Regex(@"^(?<begin>[\da-f\.:]+)[\-–](?<end>[\da-f\.:]+)$", RegexOptions.IgnoreCase | RegexOptions.Compiled);
-
-		// Pattern 4. Bit mask range: "192.168.0.0/255.255.255.0"
-		private static Regex m4_regex = new Regex(@"^(?<adr>[\da-f\.:]+)/(?<bitmask>[\da-f\.:]+)$", RegexOptions.IgnoreCase | RegexOptions.Compiled);
+        // Pattern 1. CIDR range: "192.168.0.0/24", "fe80::/10"
+        private static Regex m1_regex = new Regex(@"^(?<adr>[\da-f\.:]+)/(?<maskLen>\d+)$", RegexOptions.IgnoreCase | RegexOptions.Compiled);
+
+        // Pattern 2. Uni address: "127.0.0.1", ":;1"
+        private static Regex m2_regex = new Regex(@"^(?<adr>[\da-f\.:]+)$", RegexOptions.IgnoreCase | RegexOptions.Compiled);
+
+        // Pattern 3. Begin end range: "169.258.0.0-169.258.0.255"
+        private static Regex m3_regex = new Regex(@"^(?<begin>[\da-f\.:]+)[\-–](?<end>[\da-f\.:]+)$", RegexOptions.IgnoreCase | RegexOptions.Compiled);
+
+        // Pattern 4. Bit mask range: "192.168.0.0/255.255.255.0"
+        private static Regex m4_regex = new Regex(@"^(?<adr>[\da-f\.:]+)/(?<bitmask>[\da-f\.:]+)$", RegexOptions.IgnoreCase | RegexOptions.Compiled);
 
 
         public IPAddress Begin { get; set; }
@@ -50,12 +49,88 @@
         /// </summary>
         public IPAddressRange(IPAddress begin, IPAddress end)
         {
-<<<<<<< HEAD
+            Begin = begin;
+            End = end;
+
+            if (Begin.AddressFamily != End.AddressFamily) throw new ArgumentException("Elements must be of the same address family", "beginEnd");
+
+            var beginBytes = Begin.GetAddressBytes();
+            var endBytes = End.GetAddressBytes();
+            if (!Bits.LE(endBytes, beginBytes)) throw new ArgumentException("Begin must be smaller than the End", "beginEnd");
+        }
+
+        /// <summary>
+        /// Creates a range from a base address and mask bits.
+        /// This can also be used with <see cref="SubnetMaskLength"/> to create a
+        /// range based on a subnet mask.
+        /// </summary>
+        /// <param name="baseAddress"></param>
+        /// <param name="maskLength"></param>
+        public IPAddressRange(IPAddress baseAddress, int maskLength)
+        {
+            var baseAdrBytes = baseAddress.GetAddressBytes();
+            if (baseAdrBytes.Length * 8 < maskLength) throw new FormatException();
+            var maskBytes = Bits.GetBitMask(baseAdrBytes.Length, maskLength);
+            baseAdrBytes = Bits.And(baseAdrBytes, maskBytes);
+
+            Begin = new IPAddress(baseAdrBytes);
+            End = new IPAddress(Bits.Or(baseAdrBytes, Bits.Not(maskBytes)));
+        }
+
+        [Obsolete("Use IPAddressRange.Parse static method instead.")]
+        public IPAddressRange(string ipRangeString)
+        {
+            var parsed = Parse(ipRangeString);
+            Begin = parsed.Begin;
+            End = parsed.End;
+        }
+
+        protected IPAddressRange(SerializationInfo info, StreamingContext context)
+        {
+            var names = new List<string>();
+            foreach (var item in info) names.Add(item.Name);
+
+            Func<string, IPAddress> deserialize = (name) => names.Contains(name) ?
+                 IPAddress.Parse(info.GetValue(name, typeof(object)).ToString()) :
+                 new IPAddress(0L);
+
+            this.Begin = deserialize("Begin");
+            this.End = deserialize("End");
+        }
+
+        public bool Contains(IPAddress ipaddress)
+        {
+            if (ipaddress.AddressFamily != this.Begin.AddressFamily) return false;
+            var adrBytes = ipaddress.GetAddressBytes();
+            return Bits.GE(this.Begin.GetAddressBytes(), adrBytes) && Bits.LE(this.End.GetAddressBytes(), adrBytes);
+        }
+
+        public bool Contains(IPAddressRange range)
+        {
+            if (this.Begin.AddressFamily != range.Begin.AddressFamily) return false;
+
+            return
+                Bits.GE(this.Begin.GetAddressBytes(), range.Begin.GetAddressBytes()) &&
+                Bits.LE(this.End.GetAddressBytes(), range.End.GetAddressBytes());
+
+            throw new NotImplementedException();
+        }
+
+        public void GetObjectData(SerializationInfo info, StreamingContext context)
+        {
+            info.AddValue("Begin", this.Begin != null ? this.Begin.ToString() : "");
+            info.AddValue("End", this.End != null ? this.End.ToString() : "");
+        }
+
+        public static IPAddressRange Parse(string ipRangeString)
+        {
+            if (ipRangeString == null) throw new ArgumentNullException(nameof(ipRangeString));
+
             // remove all spaces.
             ipRangeString = ipRangeString.Replace(" ", String.Empty);
 
             // Pattern 1. CIDR range: "192.168.0.0/24", "fe80::/10"
-			var m1 = m1_regex.Match(ipRangeString);
+            var m1 = m1_regex.Match(ipRangeString);
             if (m1.Success)
             {
                 var baseAdrBytes = IPAddress.Parse(m1.Groups["adr"].Value).GetAddressBytes();
@@ -63,153 +138,31 @@
                 if (baseAdrBytes.Length * 8 < maskLen) throw new FormatException();
                 var maskBytes = Bits.GetBitMask(baseAdrBytes.Length, maskLen);
                 baseAdrBytes = Bits.And(baseAdrBytes, maskBytes);
-                this.Begin = new IPAddress(baseAdrBytes);
-                this.End = new IPAddress(Bits.Or(baseAdrBytes, Bits.Not(maskBytes)));
-                return;
+                return new IPAddressRange(new IPAddress(baseAdrBytes), new IPAddress(Bits.Or(baseAdrBytes, Bits.Not(maskBytes))));
             }
 
             // Pattern 2. Uni address: "127.0.0.1", ":;1"
-			var m2 = m2_regex.Match(ipRangeString);
+            var m2 = m2_regex.Match(ipRangeString);
             if (m2.Success)
             {
-                this.Begin = this.End = IPAddress.Parse(ipRangeString);
-                return;
+                return new IPAddressRange(IPAddress.Parse(ipRangeString));
             }
 
             // Pattern 3. Begin end range: "169.258.0.0-169.258.0.255"
-			var m3 = m3_regex.Match(ipRangeString);
+            var m3 = m3_regex.Match(ipRangeString);
             if (m3.Success)
             {
-                this.Begin = IPAddress.Parse(m3.Groups["begin"].Value);
-                this.End = IPAddress.Parse(m3.Groups["end"].Value);
-                return;
+                return new IPAddressRange(IPAddress.Parse(m3.Groups["begin"].Value), IPAddress.Parse(m3.Groups["end"].Value));
             }
 
             // Pattern 4. Bit mask range: "192.168.0.0/255.255.255.0"
-			var m4 = m4_regex.Match(ipRangeString);
+            var m4 = m4_regex.Match(ipRangeString);
             if (m4.Success)
             {
                 var baseAdrBytes = IPAddress.Parse(m4.Groups["adr"].Value).GetAddressBytes();
                 var maskBytes = IPAddress.Parse(m4.Groups["bitmask"].Value).GetAddressBytes();
                 baseAdrBytes = Bits.And(baseAdrBytes, maskBytes);
-                this.Begin = new IPAddress(baseAdrBytes);
-                this.End = new IPAddress(Bits.Or(baseAdrBytes, Bits.Not(maskBytes)));
-                return;
-            }
-=======
-            Begin = begin;
-            End = end;
-
-            if (Begin.AddressFamily != End.AddressFamily) throw new ArgumentException("Elements must be of the same address family", "beginEnd");
-
-            var beginBytes = Begin.GetAddressBytes();
-            var endBytes = End.GetAddressBytes();
-            if (!Bits.LE(endBytes, beginBytes)) throw new ArgumentException("Begin must be smaller than the End", "beginEnd");
-        }
-
-
-        /// <summary>
-        /// Creates a range from a base address and mask bits.
-        /// This can also be used with <see cref="SubnetMaskLength"/> to create a
-        /// range based on a subnet mask.
-        /// </summary>
-        /// <param name="baseAddress"></param>
-        /// <param name="maskLength"></param>
-        public IPAddressRange(IPAddress baseAddress, int maskLength)
-        {
-            var baseAdrBytes = baseAddress.GetAddressBytes();
-            if (baseAdrBytes.Length * 8 < maskLength) throw new FormatException();
-            var maskBytes = Bits.GetBitMask(baseAdrBytes.Length, maskLength);
-            baseAdrBytes = Bits.And(baseAdrBytes, maskBytes);
-            
-            Begin = new IPAddress(baseAdrBytes);
-            End = new IPAddress(Bits.Or(baseAdrBytes, Bits.Not(maskBytes)));
-        }
->>>>>>> e0e276e5
-
-        [Obsolete("Use IPAddressRange.Parse static method instead.")]
-        public IPAddressRange(string ipRangeString)
-        {
-            var parsed = Parse(ipRangeString);
-            Begin = parsed.Begin;
-            End = parsed.End;
-        }
-
-        protected IPAddressRange(SerializationInfo info, StreamingContext context)
-        {
-            var names = new List<string>();
-            foreach (var item in info) names.Add(item.Name);
-            
-            Func<string,IPAddress> deserialize = (name) => names.Contains(name) ? 
-                IPAddress.Parse(info.GetValue(name, typeof(object)).ToString()) : 
-                new IPAddress(0L);
-
-            this.Begin = deserialize("Begin");
-            this.End = deserialize("End");
-        }
-
-        public bool Contains(IPAddress ipaddress)
-        {
-            if (ipaddress.AddressFamily != this.Begin.AddressFamily) return false;
-            var adrBytes = ipaddress.GetAddressBytes();
-            return Bits.GE(this.Begin.GetAddressBytes(), adrBytes) && Bits.LE(this.End.GetAddressBytes(), adrBytes);
-        }
-
-        public bool Contains(IPAddressRange range)
-        {
-            if (this.Begin.AddressFamily != range.Begin.AddressFamily) return false;
-
-            return 
-                Bits.GE(this.Begin.GetAddressBytes(), range.Begin.GetAddressBytes()) &&
-                Bits.LE(this.End.GetAddressBytes(), range.End.GetAddressBytes());
-
-            throw new NotImplementedException();
-        }
-
-        public void GetObjectData(SerializationInfo info, StreamingContext context)
-        {
-            info.AddValue("Begin", this.Begin != null ? this.Begin.ToString() : "");
-            info.AddValue("End", this.End != null ? this.End.ToString() : "");
-        }
-
-
-        protected static string ParseRegex =
-            @"^\s*(?:" +
-            @"(?<cidrBase>[\da-f\.:]+)\s*/\s*(?<cidrMask>\d+)" +                    // Pattern 1. CIDR range: "192.168.0.0/24", "fe80::/10"
-            @"|(?<singleAddr>[\da-f\.:]+)" +                                        // Pattern 2. Uni address: "127.0.0.1", ":;1"
-            @"|(?<begin>[\da-f\.:]+)\s*[\-–]\s*(?<end>[\da-f\.:]+)" +               // Pattern 3. Begin end range: "169.258.0.0-169.258.0.255"
-            @"|(?<bitmaskAddr>[\da-f\.:]+)\s*/\s*(?<bitmaskMask>[\da-f\.:]+)" +     // Pattern 4. Bit mask range: "192.168.0.0/255.255.255.0"
-            @")\s*$";
-
-        /// <summary>
-        /// Parse an IP Adddress range from a string. Accepts CIDR ranges like "192.168.0.0/24", "fe80::/10",
-        /// single IPs, Begin-end ranges like "169.258.0.0-169.258.0.255" or bitmask ranges like
-        /// "192.168.0.0/255.255.255.0".
-        /// </summary>
-        /// <param name="ipRangeString"></param>
-        /// <returns></returns>
-        public static IPAddressRange Parse(string ipRangeString)
-        {
-            var match = Regex.Match(ipRangeString, ParseRegex, RegexOptions.IgnoreCase);
-            if (match.Success)
-            {
-                if (!string.IsNullOrEmpty(match.Groups["cidrBase"].Value))
-                    return new IPAddressRange(IPAddress.Parse(match.Groups["cidrBase"].Value), int.Parse(match.Groups["cidrMask"].Value));
-
-                if (!string.IsNullOrEmpty(match.Groups["singleAddr"].Value))
-                    return new IPAddressRange(IPAddress.Parse(match.Groups["singleAddr"].Value));
-
-                if (!string.IsNullOrEmpty(match.Groups["begin"].Value))
-                    return new IPAddressRange(
-                        IPAddress.Parse(match.Groups["begin"].Value), 
-                        IPAddress.Parse(match.Groups["end"].Value)
-                    );
-
-
-                if (!string.IsNullOrEmpty(match.Groups["bitmaskAddr"].Value))
-                    return new IPAddressRange(
-                        IPAddress.Parse(match.Groups["bitmaskAddr"].Value),
-                        SubnetMaskLength(IPAddress.Parse(match.Groups["bitmaskMask"].Value)));
+                return new IPAddressRange(new IPAddress(baseAdrBytes), new IPAddress(Bits.Or(baseAdrBytes, Bits.Not(maskBytes))));
             }
 
             throw new FormatException("Unknown IP range string.");
@@ -246,7 +199,7 @@
         {
             var first = Begin.GetAddressBytes();
             var last = End.GetAddressBytes();
-            for (var ip = first; Bits.GE(ip, last); ip = Bits.Increment(ip)) 
+            for (var ip = first; Bits.GE(ip, last); ip = Bits.Increment(ip))
                 yield return new IPAddress(ip);
         }
 
