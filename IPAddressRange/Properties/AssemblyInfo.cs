--- conflicted
+++ resolved
@@ -29,13 +29,6 @@
 //      Build Number
 //      Revision
 //
-<<<<<<< HEAD
-// You can specify all the values or you can default the Build and Revision Numbers
-// by using the '*' as shown below:
-// [assembly: AssemblyVersion("1.0.*")]
-[assembly: AssemblyVersion("1.6.1.0")]
-[assembly: AssemblyKeyFileAttribute("key.snk")]
-=======
 [assembly: AssemblyVersion("2.2.0.0")]
 [assembly: AssemblyFileVersion("2.2.0.0")]
->>>>>>> 9764fa73
+[assembly: AssemblyKeyFileAttribute("key.snk")]